import torch
from score_models.layers import StyleGANConv, UpsampleLayer, DownsampleLayer, Combine, ResnetBlockBigGANpp
from score_models.layers.attention_block import SelfAttentionBlock, ScaledAttentionLayer
from score_models.definitions import default_init
from score_models.utils import get_activation
import numpy as np
import pytest

def init_test_fn(shape, dtype=torch.float32, device="cpu"):
    return torch.ones(shape, dtype=dtype, device=device)

@pytest.mark.parametrize("D", [1, 2, 3])
@pytest.mark.parametrize("P", [8])
@pytest.mark.parametrize("C", [4])
@pytest.mark.parametrize("B", [10])
def test_attention(B, D, C, P):
    x = torch.randn([B, C, *[P]*D])
    att = SelfAttentionBlock(C, dimensions=D)
    y = att(x)
    assert y.shape == x.shape
    

@pytest.mark.parametrize("C", [4])
@pytest.mark.parametrize("B", [10])
def test_scaled_attention_layer(C, B):
    x = torch.randn(B, C) * 100
    temb = torch.randn(B, C)
    context = torch.stack([x, temb], dim=1)
    att = ScaledAttentionLayer(channels=C)
    out = att(x.view(B, 1, C), context)
    assert out.squeeze().shape == x.shape
    
    print("context shape", context.shape)
    print("shape",out.shape)
    print("out", out)

<<<<<<< HEAD
@pytest.mark.parametrize("dimensions", [1, 2, 3])
=======

@pytest.mark.parametrize("D", [1, 2, 3])
@pytest.mark.parametrize("P", [4, 8])
@pytest.mark.parametrize("Cin", [4])
@pytest.mark.parametrize("Cout", [2, 4])
>>>>>>> c05e9c0e
@pytest.mark.parametrize("temb_dim", [None, 10])
@pytest.mark.parametrize("up_down", [(False, False), (True, False), (False, True)])
@pytest.mark.parametrize("fir", [True, False])
@pytest.mark.parametrize("skip_rescale", [True, False])
<<<<<<< HEAD
@pytest.mark.parametrize("factor", [(2, 2), (2, 4)])
def test_resnet_biggan(dimensions, temb_dim, up_down, fir, factor, skip_rescale):
    # out channels has to be at least 4
    C = 8
    up, down = up_down
    act = get_activation("relu")
    layer = ResnetBlockBigGANpp(act=act, in_ch=C, out_ch=4, temb_dim=temb_dim, up=up, down=down, fir=fir, skip_rescale=skip_rescale, dimensions=dimensions) 
    x = torch.randn(1, C, *[8]*dimensions)
    out  = layer(x)
    assert list(out.shape) == [1, 4, *[8]*dimensions]

def test_combine():
    x = torch.randn(1, 1, 8, 8)
    y = torch.randn(1, 1, 8, 8)
    layer = Combine(in_ch=1, out_ch=4, method="cat", dimensions=2)
=======
def test_resnet_biggan(D, P, Cin, Cout, temb_dim, up_down, fir, skip_rescale):
    up = up_down[0]
    down = up_down[1]
    layer = ResnetBlockBigGANpp(
            act=get_activation("relu"), 
            in_ch=Cin, 
            out_ch=Cout, 
            temb_dim=temb_dim, 
            up=up, 
            down=down, 
            fir=fir, 
            skip_rescale=skip_rescale, 
            dimensions=D) 
    
    x = torch.randn(1, Cin, *[P]*D)
    out  = layer(x)
    Pout = P*2 if up else P//2 if down else P
    assert list(out.shape) == [1, Cout, *[Pout]*D]

@pytest.mark.parametrize("D", [1, 2, 3])
@pytest.mark.parametrize("P", [4, 8])
@pytest.mark.parametrize("Cin", [4])
@pytest.mark.parametrize("Cout", [2, 4])
@pytest.mark.parametrize("method", ["cat", "sum"])
def test_combine(D, P, Cin, Cout, method):
    if method == "sum":
        Cout = Cin # Sum requires the same number of channels
    layer = Combine(in_ch=Cin, out_ch=Cout, method=method, dimensions=D)
    x = torch.randn(1, Cin, *[P]*D)
    y = torch.randn(1, Cin, *[P]*D)
>>>>>>> c05e9c0e
    out = layer(x, y)
    if method == "cat": # Concatenation will append the channels
        assert list(out.shape) == [1, Cin+Cout, *[P]*D]
    else:
        assert list(out.shape) == [1, Cout, *[P]*D]

def test_combine_errors():
    with pytest.raises(ValueError) as e:
        layer = Combine(in_ch=4, out_ch=6, method="not_a_method", dimensions=2)
        assert "Method not_a_method not recognized for the Combine layer." in str(e)

@pytest.mark.parametrize("D", [1, 2, 3])
@pytest.mark.parametrize("P", [4, 8])
@pytest.mark.parametrize("Cin", [1, 3])
@pytest.mark.parametrize("Cout", [3, 4])
@pytest.mark.parametrize("fir", [True, False])
@pytest.mark.parametrize("with_conv", [True, False])
def test_up_down_sampling_layer(D, P, Cin, Cout, fir, with_conv):
    x = torch.randn(1, Cin, *[P]*D)
    # Upsample layer
    if Cin != Cout: # If the number of channels is different, we need to use a convolutional layer
        with_conv = True
    layer = UpsampleLayer(Cin, Cout, with_conv=with_conv, fir=fir, dimensions=D)
    out = layer(x)
    assert list(out.shape) == [1, Cout, *[2*P]*D]
    # Downsample
    layer = DownsampleLayer(Cin, Cout, with_conv=with_conv, fir=fir, dimensions=D)
    out = layer(x)
    assert list(out.shape) == [1, Cout, *[P//2]*D]


@pytest.mark.parametrize("D", [1, 2, 3])
@pytest.mark.parametrize("P", [4, 8])
@pytest.mark.parametrize("Cin", [1, 2])
@pytest.mark.parametrize("Cout", [3, 4])
@pytest.mark.parametrize("up_down", [(False, False), (True, False), (False, True)])
def test_stylegan_conv_shape(D, P, Cin, Cout, up_down):
    up = up_down[0]
    down = up_down[1]
    conv = StyleGANConv(
            in_ch=Cin,
            out_ch=Cout,
            kernel=3,
            up=up,
            down=down,
            use_bias=True,
            kernel_init=default_init(),
            dimensions=D
            )

    x = torch.randn(1, Cin, *[P]*D)
    out = conv(x)
    Pout = P*2 if up else P//2 if down else P
    assert list(out.shape) == [1, Cout, *[Pout]*D]
   

def test_stylegan_conv_resample_kernel():
    x = torch.ones(1, 1, 8, 8)
    conv = StyleGANConv(in_ch=1, out_ch=3, kernel=3, up=True, down=False, use_bias=True, kernel_init=init_test_fn, dimensions=2)
    out = conv(x)
    print(out)
    assert np.all(out.detach().numpy()[..., 2:-2, 2:-2] == 9.)

    conv = StyleGANConv(in_ch=1, out_ch=3, kernel=3, up=False, down=True, use_bias=True, kernel_init=init_test_fn, dimensions=2)
    out = conv(x)
    print(out)
    assert np.all(out.detach().numpy()[..., 1:-1, 1:-1] == 9.)

def test_transposed_conv():
    # Test that we can downsample and upsample odd numbered images with correct padding
    from score_models.layers import ConvTransposed1dSame, ConvTransposed2dSame, ConvTransposed3dSame
    from score_models.layers import Conv1dSame, Conv2dSame, Conv3dSame
    
    B = 10
    D = 15
    C = 16
    K = 3
    for dim in [1, 2, 3]:
        x = torch.randn(B, C, *[D]*dim)
        layer_ = [Conv1dSame, Conv2dSame, Conv3dSame][dim-1]
        layer = layer_(C, C, K, stride=2)
        x_down= layer(x)
        print("Down", x_down.shape)
        assert x_down.shape == torch.Size([B, C, *[D//2]*dim])
        
        layer_ = [ConvTransposed1dSame, ConvTransposed2dSame, ConvTransposed3dSame][dim-1]
        layer = layer_(C, C, K, stride=2)
        y = layer(x_down)
        print("Up", x.shape)
        assert x.shape == torch.Size([B, C, *[D]*dim])
        <|MERGE_RESOLUTION|>--- conflicted
+++ resolved
@@ -34,36 +34,15 @@
     print("shape",out.shape)
     print("out", out)
 
-<<<<<<< HEAD
-@pytest.mark.parametrize("dimensions", [1, 2, 3])
-=======
 
 @pytest.mark.parametrize("D", [1, 2, 3])
 @pytest.mark.parametrize("P", [4, 8])
 @pytest.mark.parametrize("Cin", [4])
 @pytest.mark.parametrize("Cout", [2, 4])
->>>>>>> c05e9c0e
 @pytest.mark.parametrize("temb_dim", [None, 10])
 @pytest.mark.parametrize("up_down", [(False, False), (True, False), (False, True)])
 @pytest.mark.parametrize("fir", [True, False])
 @pytest.mark.parametrize("skip_rescale", [True, False])
-<<<<<<< HEAD
-@pytest.mark.parametrize("factor", [(2, 2), (2, 4)])
-def test_resnet_biggan(dimensions, temb_dim, up_down, fir, factor, skip_rescale):
-    # out channels has to be at least 4
-    C = 8
-    up, down = up_down
-    act = get_activation("relu")
-    layer = ResnetBlockBigGANpp(act=act, in_ch=C, out_ch=4, temb_dim=temb_dim, up=up, down=down, fir=fir, skip_rescale=skip_rescale, dimensions=dimensions) 
-    x = torch.randn(1, C, *[8]*dimensions)
-    out  = layer(x)
-    assert list(out.shape) == [1, 4, *[8]*dimensions]
-
-def test_combine():
-    x = torch.randn(1, 1, 8, 8)
-    y = torch.randn(1, 1, 8, 8)
-    layer = Combine(in_ch=1, out_ch=4, method="cat", dimensions=2)
-=======
 def test_resnet_biggan(D, P, Cin, Cout, temb_dim, up_down, fir, skip_rescale):
     up = up_down[0]
     down = up_down[1]
@@ -94,7 +73,6 @@
     layer = Combine(in_ch=Cin, out_ch=Cout, method=method, dimensions=D)
     x = torch.randn(1, Cin, *[P]*D)
     y = torch.randn(1, Cin, *[P]*D)
->>>>>>> c05e9c0e
     out = layer(x, y)
     if method == "cat": # Concatenation will append the channels
         assert list(out.shape) == [1, Cin+Cout, *[P]*D]
