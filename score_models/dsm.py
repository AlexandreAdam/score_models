--- conflicted
+++ resolved
@@ -9,9 +9,5 @@
     sde = score_model.sde
     z = torch.randn_like(samples)
     t = torch.rand(B).to(score_model.device) * (sde.T - sde.epsilon) + sde.epsilon
-<<<<<<< HEAD
-    mean, sigma = sde.marginal_prob(t, x)
-=======
     mean, sigma = sde.marginal_prob(t, samples)
->>>>>>> 61401bcc
     return torch.sum((z + sigma * score_model(t, mean + sigma * z)) ** 2) / B
